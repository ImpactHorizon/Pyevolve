--- conflicted
+++ resolved
@@ -1,10 +1,12 @@
-<<<<<<< HEAD
 #!/usr/bin/python
+
+# This code is part of Pyevolve.
+# It requires matplotlib v.0.98.5.0+
 from optparse import OptionParser
 from optparse import OptionGroup
 
-def graph_pop_heatmap_raw(all, minimize, colormap="jet", filesave=None):
-   pylab.imshow(all, aspect="auto", interpolation="gaussian", cmap=matplotlib.cm.__dict__[colormap])
+def graph_pop_heatmap_raw(pop, minimize, colormap="jet", filesave=None):
+   pylab.imshow(pop, aspect="auto", interpolation="gaussian", cmap=matplotlib.cm.__dict__[colormap])
    pylab.title("Plot of pop. raw scores along the generations")
    pylab.xlabel('Population')
    pylab.ylabel('Generations')
@@ -17,8 +19,8 @@
    else:
       pylab.show()
 
-def graph_pop_heatmap_fitness(all, minimize, colormap="jet", filesave=None):
-   pylab.imshow(all, aspect="equal", interpolation="gaussian", cmap=matplotlib.cm.__dict__[colormap])
+def graph_pop_heatmap_fitness(pop, minimize, colormap="jet", filesave=None):
+   pylab.imshow(pop, aspect="equal", interpolation="gaussian", cmap=matplotlib.cm.__dict__[colormap])
    pylab.title("Plot of pop. fitness scores along the generations")
    pylab.xlabel('Population')
    pylab.ylabel('Generations')
@@ -32,13 +34,13 @@
       pylab.show()
 
 
-def graph_diff_raw(all, minimize, filesave=None):
+def graph_diff_raw(pop, minimize, filesave=None):
    x = []
 
    diff_raw_y = []
    diff_fit_y = []
 
-   for it in all:
+   for it in pop:
       x.append(it["generation"])
       diff_raw_y.append(it["rawMax"] - it["rawMin"])
       diff_fit_y.append(it["fitMax"] - it["fitMin"])
@@ -92,14 +94,14 @@
    else:
       pylab.show()
 
-def graph_maxmin_raw(all, minimize, filesave=None):
+def graph_maxmin_raw(pop, minimize, filesave=None):
    x = []
    max_y = []
    min_y = []
    std_dev_y = []
    avg_y = []
 
-   for it in all:
+   for it in pop:
       x.append(it["generation"])
       max_y.append(it["rawMax"])
       min_y.append(it["rawMin"])
@@ -163,13 +165,13 @@
       pylab.show()
 
 
-def graph_maxmin_fitness(all, minimize, filesave=None):
+def graph_maxmin_fitness(pop, minimize, filesave=None):
    x = []
    max_y = []
    min_y = []
    avg_y = []
 
-   for it in all:
+   for it in pop:
       x.append(it["generation"])
       max_y.append(it["fitMax"])
       min_y.append(it["fitMin"])
@@ -209,13 +211,13 @@
    else:
       pylab.show()
 
-def graph_errorbars_raw(all, minimize, filesave=None):
+def graph_errorbars_raw(pop, minimize, filesave=None):
    x = []
    y = []
    yerr_max = []
    yerr_min = []
 
-   for it in all:
+   for it in pop:
       x.append(it["generation"])
       y.append(it["rawAve"])
       ymax = it["rawMax"] - it["rawAve"]
@@ -237,13 +239,13 @@
    else:
       pylab.show()
 
-def graph_errorbars_fitness(all, minimize, filesave=None):
+def graph_errorbars_fitness(pop, minimize, filesave=None):
    x = []
    y = []
    yerr_max = []
    yerr_min = []
 
-   for it in all:
+   for it in pop:
       x.append(it["generation"])
       y.append(it["fitAve"])
       ymax = it["fitMax"] - it["fitAve"]
@@ -266,13 +268,13 @@
    else:
       pylab.show()
 
-def graph_compare_raw(all, minimize, id_list, filesave=None):
+def graph_compare_raw(pop, minimize, id_list, filesave=None):
    colors_list = ["g", "b", "r", "k", "m", "y"]
    index = 0
 
    pylab.figure()
    
-   for it_out in all:
+   for it_out in pop:
       x = []
       max_y = []
       min_y = []
@@ -306,13 +308,13 @@
    else:
       pylab.show()
 
-def graph_compare_fitness(all, minimize, id_list, filesave=None):
+def graph_compare_fitness(pop, minimize, id_list, filesave=None):
    colors_list = ["g", "b", "r", "k", "m", "y"]
    index = 0
 
    pylab.figure()
    
-   for it_out in all:
+   for it_out in pop:
       x = []
       max_y = []
       min_y = []
@@ -441,7 +443,7 @@
    identify_list = options.identify.split(",")
    identify_list = map(str.strip, identify_list)
 
-   all = None
+   pop = None
 
    if options.pop_heatmap_raw or options.pop_heatmap_fitness:
       conn = sqlite3.connect(options.dbfile)
@@ -459,7 +461,7 @@
          print "No generation data found for the identify '%s' !" % (options.identify,)
          exit()
 
-      all = []
+      pop = []
       for gen in generations:
          pop_tmp = []
 
@@ -484,616 +486,6 @@
                pop_tmp.append(it["raw"])
             else:
                pop_tmp.append(it["fitness"])
-         all.append(pop_tmp)
-
-      ret.close()
-      conn.close()
-
-      if len(all) <= 0:
-         print "No statistic data found for the identify '%s' !" % (options.identify,)
-         exit()
-
-      print "%d generations found !" % (len(all),)
-
-      popGraph = True
-
-
-   if len(identify_list) == 1 and not popGraph:
-      if options.compare_raw or options.compare_fitness:
-         parser.error("You can't use this graph type with only one identify !")
-
-      conn = sqlite3.connect(options.dbfile)
-      conn.row_factory = sqlite3.Row
-      c = conn.cursor()
-
-      if options.genrange:
-         genrange = options.genrange.split(":")
-         ret = c.execute("select * from statistics where identify = ? and generation between ? and ?", (options.identify, genrange[0], genrange[1]))
-      else:
-         ret = c.execute("select * from statistics where identify = ?", (options.identify,))
-
-      all = ret.fetchall()
-
-      ret.close()
-      conn.close()
-
-      if len(all) <= 0:
-         print "No statistic data found for the identify '%s' !" % (options.identify,)
-         exit()
-
-      print "%d generations found !" % (len(all),)
-   
-   elif len(identify_list) > 1 and not popGraph:
-      all = []
-      if (not options.compare_raw) and (not options.compare_fitness):
-         parser.error("You can't use many ids with this graph type !")
-
-      conn = sqlite3.connect(options.dbfile)
-      conn.row_factory = sqlite3.Row
-      c = conn.cursor()
-      for item in identify_list:
-         if options.genrange:
-            genrange = options.genrange.split(":")
-            ret = c.execute("select * from statistics where identify = ? and generation between ? and ?", (item, genrange[0], genrange[1]))
-         else:
-            ret = c.execute("select * from statistics where identify = ?", (item,))
-         fetchall = ret.fetchall()
-         if len(fetchall) > 0:
-            all.append(fetchall)
-
-      ret.close()
-      conn.close()
-
-      if len(all) <= 0:
-         print "No statistic data found for the identify list '%s' !" % (options.identify,)
-         exit()
-
-      print "%d identify found !" % (len(all),)
-
-   if options.errorbars_raw:
-      if options.outfile: graph_errorbars_raw(all, options.minimize, options.outfile + "." + options.extension)
-      else: graph_errorbars_raw(all, options.minimize)
-
-   if options.errorbars_fitness:
-      if options.outfile: graph_errorbars_fitness(all, options.minimize, options.outfile + "." + options.extension)
-      else: graph_errorbars_fitness(all, options.minimize)
-
-   if options.maxmin_raw:
-      if options.outfile: graph_maxmin_raw(all, options.minimize, options.outfile + "." + options.extension)
-      else: graph_maxmin_raw(all, options.minimize)
-
-   if options.maxmin_fitness:
-      if options.outfile: graph_maxmin_fitness(all, options.minimize, options.outfile + "." + options.extension)
-      else: graph_maxmin_fitness(all, options.minimize)
-
-   if options.diff_raw:
-      if options.outfile: graph_diff_raw(all, options.minimize, options.outfile + "." + options.extension)
-      else: graph_diff_raw(all, options.minimize)
-
-   if options.all_graphs:
-      all_graph_functions = [graph_errorbars_raw, graph_errorbars_fitness, graph_maxmin_raw,
-                             graph_maxmin_fitness, graph_diff_raw]
-      if options.outfile:
-         parser.error("You can't specify one file to all graphs !")
-      
-      dirname = "graphs_" + options.identify
-      if not os.path.isdir(dirname):
-         os.mkdir(dirname)
-
-      for graph in all_graph_functions:
-         filename = dirname + "/"
-         filename += options.identify + "_" + graph.__name__[6:]
-         filename += "." + options.extension
-         graph(all, options.minimize, filename)
-      
-      print "\n\tDone ! The graphs was saved in the directory '%s'" % (dirname)
-
-   if options.compare_raw:
-      if options.outfile: graph_compare_raw(all, options.minimize, identify_list, options.outfile + "." + options.extension)
-      else: graph_compare_raw(all, options.minimize, identify_list )
-
-   if options.compare_fitness:
-      if options.outfile: graph_compare_fitness(all, options.minimize, identify_list, options.outfile + "." + options.extension)
-      else: graph_compare_fitness(all, options.minimize, identify_list )
-
-   if options.pop_heatmap_raw:
-      if options.outfile: graph_pop_heatmap_raw(all, options.minimize, options.colormap, options.outfile + "." + options.extension)
-      else: graph_pop_heatmap_raw(all, options.minimize, options.colormap)
-      
-   if options.pop_heatmap_fitness:
-      if options.outfile: graph_pop_heatmap_fitness(all, options.minimize, options.colormap, options.outfile + "." + options.extension)
-      else: graph_pop_heatmap_fitness(all, options.minimize, options.colormap)
-      
-
-=======
-#!/usr/bin/python
-
-# This code is part of Pyevolve.
-# It requires matplotlib v.0.98.5.0+
-from optparse import OptionParser
-from optparse import OptionGroup
-
-def graph_pop_heatmap_raw(pop, minimize, colormap="jet", filesave=None):
-   pylab.imshow(pop, aspect="auto", interpolation="gaussian", cmap=matplotlib.cm.__dict__[colormap])
-   pylab.title("Plot of pop. raw scores along the generations")
-   pylab.xlabel('Population')
-   pylab.ylabel('Generations')
-   pylab.grid(True)
-   pylab.colorbar()
-
-   if filesave:
-      pylab.savefig(filesave)
-      print "Graph saved to %s file !" % (filesave,)
-   else:
-      pylab.show()
-
-def graph_pop_heatmap_fitness(pop, minimize, colormap="jet", filesave=None):
-   pylab.imshow(pop, aspect="equal", interpolation="gaussian", cmap=matplotlib.cm.__dict__[colormap])
-   pylab.title("Plot of pop. fitness scores along the generations")
-   pylab.xlabel('Population')
-   pylab.ylabel('Generations')
-   pylab.grid(True)
-   pylab.colorbar()
-
-   if filesave:
-      pylab.savefig(filesave)
-      print "Graph saved to %s file !" % (filesave,)
-   else:
-      pylab.show()
-
-
-def graph_diff_raw(pop, minimize, filesave=None):
-   x = []
-
-   diff_raw_y = []
-   diff_fit_y = []
-
-   for it in pop:
-      x.append(it["generation"])
-      diff_raw_y.append(it["rawMax"] - it["rawMin"])
-      diff_fit_y.append(it["fitMax"] - it["fitMin"])
-
-   pylab.figure()
-   pylab.subplot(211)
-   
-   pylab.plot(x, diff_raw_y, "g", label="Raw difference", linewidth=1.2)
-   pylab.fill_between(x, diff_raw_y, color="g", alpha=0.1)
-
-   diff_raw_max= max(diff_raw_y)
-   gen_max_raw = x[diff_raw_y.index(diff_raw_max)]
-
-   pylab.annotate("Maximum (%.2f)" % (diff_raw_max,), xy=(gen_max_raw, diff_raw_max),  xycoords='data',
-                xytext=(-150, -20), textcoords='offset points',
-                arrowprops=dict(arrowstyle="->",
-                                connectionstyle="arc"),
-                )
-
-   pylab.xlabel("Generation (#)")
-   pylab.ylabel("Raw difference")
-   pylab.title("Plot of evolution identified by '%s'" % (options.identify))
-
-   pylab.grid(True)
-   pylab.legend(prop=FontProperties(size="smaller"))
-
-   pylab.subplot(212) 
-
-   pylab.plot(x, diff_fit_y, "b", label="Fitness difference", linewidth=1.2)
-   pylab.fill_between(x, diff_fit_y, color="b", alpha=0.1)
-
-
-   diff_fit_max= max(diff_fit_y)
-   gen_max_fit = x[diff_fit_y.index(diff_fit_max)]
-
-   pylab.annotate("Maximum (%.2f)" % (diff_fit_max,), xy=(gen_max_fit, diff_fit_max),  xycoords='data',
-                xytext=(-150, -20), textcoords='offset points',
-                arrowprops=dict(arrowstyle="->",
-                                connectionstyle="arc"),
-                )
-
-   pylab.xlabel("Generation (#)")
-   pylab.ylabel("Fitness difference")
-
-   pylab.grid(True)
-   pylab.legend(prop=FontProperties(size="smaller"))
-
-   if filesave:
-      pylab.savefig(filesave)
-      print "Graph saved to %s file !" % (filesave,)
-   else:
-      pylab.show()
-
-def graph_maxmin_raw(pop, minimize, filesave=None):
-   x = []
-   max_y = []
-   min_y = []
-   std_dev_y = []
-   avg_y = []
-
-   for it in pop:
-      x.append(it["generation"])
-      max_y.append(it["rawMax"])
-      min_y.append(it["rawMin"])
-      std_dev_y.append(it["rawDev"])
-      avg_y.append(it["rawAve"])
-
-   pylab.figure()
-
-   pylab.plot(x, max_y, "g", label="Max raw", linewidth=1.2)
-   pylab.plot(x, min_y, "r", label="Min raw", linewidth=1.2)
-   pylab.plot(x, avg_y, "b", label="Avg raw", linewidth=1.2)
-   pylab.plot(x, std_dev_y, "k", label="Std Dev raw", linewidth=1.2)
-
-   pylab.fill_between(x, min_y, max_y, color="g", alpha=0.1, label="Diff max/min")
-
-   if minimize: raw_max = min(min_y)
-   else: raw_max= max(max_y)
-
-   if minimize: gen_max = x[min_y.index(raw_max)]
-   else: gen_max = x[max_y.index(raw_max)]
-
-   min_std = min(std_dev_y)
-   gen_min_std = x[std_dev_y.index(min_std)]
-
-   max_std = max(std_dev_y)
-   gen_max_std = x[std_dev_y.index(max_std)]
-
-   if minimize: annot_label = "Minimum (%.2f)" % (raw_max,)
-   else: annot_label = "Maximum (%.2f)" % (raw_max,)
-
-
-   pylab.annotate(annot_label, xy=(gen_max, raw_max),  xycoords='data',
-                xytext=(8, 15), textcoords='offset points',
-                arrowprops=dict(arrowstyle="->",
-                                connectionstyle="arc"),
-                )
-
-   pylab.annotate("Min StdDev (%.2f)" % (min_std,), xy=(gen_min_std, min_std),  xycoords='data',
-                xytext=(8, 15), textcoords='offset points',
-                arrowprops=dict(arrowstyle="->",
-                                connectionstyle="arc"),
-                )
-
-   pylab.annotate("Max StdDev (%.2f)" % (max_std,), xy=(gen_max_std, max_std),  xycoords='data',
-                xytext=(8, 15), textcoords='offset points',
-                arrowprops=dict(arrowstyle="->",
-                                connectionstyle="arc"),
-                )
-
-   pylab.xlabel("Generation (#)")
-   pylab.ylabel("Raw score")
-   pylab.title("Plot of evolution identified by '%s' (raw scores)" % (options.identify))
-
-   pylab.grid(True)
-   pylab.legend(prop=FontProperties(size="smaller"))
-
-   if filesave:
-      pylab.savefig(filesave)
-      print "Graph saved to %s file !" % (filesave,)
-   else:
-      pylab.show()
-
-
-def graph_maxmin_fitness(pop, minimize, filesave=None):
-   x = []
-   max_y = []
-   min_y = []
-   avg_y = []
-
-   for it in pop:
-      x.append(it["generation"])
-      max_y.append(it["fitMax"])
-      min_y.append(it["fitMin"])
-      avg_y.append(it["fitAve"])
-
-   pylab.figure()
-   pylab.plot(x, max_y, "g", label="Max fitness")
-   pylab.plot(x, min_y, "r", label="Min fitness")
-   pylab.plot(x, avg_y, "b", label="Avg fitness")
-
-   pylab.fill_between(x, min_y, max_y, color="g", alpha=0.1, label="Diff max/min")
-
-   if minimize: raw_max = min(min_y)
-   else: raw_max = max(max_y)
-
-   if minimize: gen_max = x[min_y.index(raw_max)]
-   else: gen_max = x[max_y.index(raw_max)]
-
-   if minimize: annot_label = "Minimum (%.2f)" % (raw_max,)
-   else: annot_label = "Maximum (%.2f)" % (raw_max,)
-
-   pylab.annotate(annot_label, xy=(gen_max, raw_max),  xycoords='data',
-                xytext=(8, 15), textcoords='offset points',
-                arrowprops=dict(arrowstyle="->",
-                                connectionstyle="arc"),
-                )
-
-   pylab.xlabel("Generation (#)")
-   pylab.ylabel("Fitness score")
-   pylab.title("Plot of evolution identified by '%s' (fitness scores)" % (options.identify))
-   pylab.grid(True)
-   pylab.legend(prop=FontProperties(size="smaller"))
-
-   if filesave:
-      pylab.savefig(filesave)
-      print "Graph saved to %s file !" % (filesave,)
-   else:
-      pylab.show()
-
-def graph_errorbars_raw(pop, minimize, filesave=None):
-   x = []
-   y = []
-   yerr_max = []
-   yerr_min = []
-
-   for it in pop:
-      x.append(it["generation"])
-      y.append(it["rawAve"])
-      ymax = it["rawMax"] - it["rawAve"]
-      ymin = it["rawAve"] - it["rawMin"]
-      
-      yerr_max.append(ymax)
-      yerr_min.append(ymin)
-
-   pylab.figure()
-   pylab.errorbar(x, y, [yerr_min, yerr_max], ecolor="g")
-   pylab.xlabel('Generation (#)')
-   pylab.ylabel('Raw score Min/Avg/Max')
-   pylab.title("Plot of evolution identified by '%s' (raw scores)" % (options.identify))
-   pylab.grid(True)
-
-   if filesave:
-      pylab.savefig(filesave)
-      print "Graph saved to %s file !" % (filesave,)
-   else:
-      pylab.show()
-
-def graph_errorbars_fitness(pop, minimize, filesave=None):
-   x = []
-   y = []
-   yerr_max = []
-   yerr_min = []
-
-   for it in pop:
-      x.append(it["generation"])
-      y.append(it["fitAve"])
-      ymax = it["fitMax"] - it["fitAve"]
-      ymin = it["fitAve"] - it["fitMin"]
-      
-      yerr_max.append(ymax)
-      yerr_min.append(ymin)
-
-   pylab.figure()
-   pylab.errorbar(x, y, [yerr_min, yerr_max], ecolor="g")
-   pylab.xlabel('Generation (#)')
-   pylab.ylabel('Fitness score Min/Avg/Max')
-   pylab.title("Plot of evolution identified by '%s' (fitness scores)" % (options.identify))
-
-   pylab.grid(True)
-
-   if filesave:
-      pylab.savefig(filesave)
-      print "Graph saved to %s file !" % (filesave,)
-   else:
-      pylab.show()
-
-def graph_compare_raw(pop, minimize, id_list, filesave=None):
-   colors_list = ["g", "b", "r", "k", "m", "y"]
-   index = 0
-
-   pylab.figure()
-   
-   for it_out in pop:
-      x = []
-      max_y = []
-      min_y = []
-
-      for it in it_out:
-         x.append(it["generation"])
-         max_y.append(it["rawMax"])
-         min_y.append(it["rawMin"])
-
-
-      if minimize:
-         pylab.plot(x, max_y, colors_list[index], linewidth=0.05)
-         pylab.plot(x, min_y, colors_list[index], label="Raw min (%s)" % (id_list[index],), linewidth=1.3)
-      else:
-         pylab.plot(x, max_y, colors_list[index], label="Raw max (%s)" % (id_list[index],), linewidth=1.3)
-         pylab.plot(x, min_y, colors_list[index], linewidth=0.05)
-
-      pylab.fill_between(x, min_y, max_y, color=colors_list[index], alpha=0.06,)
-
-      index += 1
-
-   pylab.xlabel("Generation (#)")
-   pylab.ylabel("Raw score")
-   pylab.title("Plot of evolution identified by '%s' (raw scores)" % ('many',))
-   pylab.grid(True)
-   pylab.legend(prop=FontProperties(size="smaller"))
-
-   if filesave:
-      pylab.savefig(filesave)
-      print "Graph saved to %s file !" % (filesave,)
-   else:
-      pylab.show()
-
-def graph_compare_fitness(pop, minimize, id_list, filesave=None):
-   colors_list = ["g", "b", "r", "k", "m", "y"]
-   index = 0
-
-   pylab.figure()
-   
-   for it_out in pop:
-      x = []
-      max_y = []
-      min_y = []
-
-      for it in it_out:
-         x.append(it["generation"])
-         max_y.append(it["fitMax"])
-         min_y.append(it["fitMin"])
-
-      if minimize:
-         pylab.plot(x, max_y, colors_list[index], linewidth=0.05)
-         pylab.plot(x, min_y, colors_list[index], label="Fitness min (%s)" % (id_list[index],), linewidth=1.3)
-      else:
-         pylab.plot(x, max_y, colors_list[index], label="Fitness max (%s)" % (id_list[index],), linewidth=1.3)
-         pylab.plot(x, min_y, colors_list[index], linewidth=0.05)
-
-      pylab.fill_between(x, min_y, max_y, color=colors_list[index], alpha=0.06,)
-
-      index += 1
-
-   pylab.xlabel("Generation (#)")
-   pylab.ylabel("Fitness score")
-   pylab.title("Plot of evolution identified by '%s' (fitness scores)" % ('many',))
-   pylab.grid(True)
-   pylab.legend(prop=FontProperties(size="smaller"))
-
-   if filesave:
-      pylab.savefig(filesave)
-      print "Graph saved to %s file !" % (filesave,)
-   else:
-      pylab.show()
-
-
-if __name__ == "__main__":
-   from pyevolve import __version__ as pyevolve_version
-   from pyevolve import __author__ as pyevolve_author
-
-   popGraph = False
-
-   print "Pyevolve %s - Graph Plot Tool" % (pyevolve_version,)
-   print "By %s\n" % (pyevolve_author,)
-   parser = OptionParser()
-
-   parser.add_option("-f", "--file", dest="dbfile",
-                  help="Database file to read (default is 'pyevolve.db').", metavar="FILENAME", default="pyevolve.db")
-
-   parser.add_option("-i", "--identify", dest="identify",
-                  help="The identify of evolution.", metavar="IDENTIFY")
-
-   parser.add_option("-o", "--outfile", dest="outfile",
-                  help="""Write the graph image to a file (don't use extension, just the filename, default is png format, but you can change using --extension (-e) parameter).""",
-                  metavar="OUTFILE")
-
-   parser.add_option("-e", "--extension", dest="extension",
-                  help="""Graph image file format. Supported options (formats) are: emf, eps, pdf, png, ps, raw, rgba, svg, svgz. Default is 'png'.""",
-                  metavar="EXTENSION", default="png")
-
-   parser.add_option("-g", "--genrange", dest="genrange",
-                  help="""This is the generation range of the graph, ex: 1:30 (interval between 1 and 30).""",
-                  metavar="GENRANGE")
-
-   parser.add_option("-l", "--lindrange", dest="lindrange",
-                  help="""This is the individual range of the graph, ex: 1:30 (individuals between 1 and 30), only applies to heatmaps.""",
-                  metavar="LINDRANGE")
-  
-   parser.add_option("-c", "--colormap", dest="colormap",
-                  help="""Sets the Color Map for the graph types 8 and 9. Some options are: summer, bone, gray, hot, jet, cooper, spectral. The default is 'jet'.""",
-                  metavar="COLORMAP", default="jet")
-
-   parser.add_option("-m", "--minimize", action="store_true",
-                  help="Sets the 'Minimize' mode, default is the Maximize mode. This option makes sense if you are minimizing your evaluation function.", dest="minimize")
-
-   group = OptionGroup(parser, "Graph types", "This is the supported graph types")
-
-   group.add_option("-0", action="store_true", help="Write all graphs to files. Graph types: 1, 2, 3, 4 and 5.", dest="all_graphs")
-
-   group.add_option("-1", action="store_true", help="Error bars graph (raw scores).", dest="errorbars_raw")
-   group.add_option("-2", action="store_true", help="Error bars graph (fitness scores).", dest="errorbars_fitness")
-   group.add_option("-3", action="store_true", help="Max/min/avg/std. dev. graph (raw scores).", dest="maxmin_raw")
-   group.add_option("-4", action="store_true", help="Max/min/avg graph (fitness scores).", dest="maxmin_fitness")
-   group.add_option("-5", action="store_true", help="Raw and Fitness min/max difference graph.", dest="diff_raw")
-
-   group.add_option("-6", action="store_true", help="Compare best raw score of two or more evolutions (you must specify the identify comma-separed list with --identify (-i) parameter, like 'one, two, three'), the maximum is 6 items.", dest="compare_raw")
-   group.add_option("-7", action="store_true", help="Compare best fitness score of two or more evolutions (you must specify the identify comma-separed list with --identify (-i) parameter, like 'one, two, three'), the maximum is 6 items.", dest="compare_fitness")
-
-   group.add_option("-8", action="store_true", help="Show a heat map of population raw score distribution between generations.", dest="pop_heatmap_raw")
-   group.add_option("-9", action="store_true", help="Show a heat map of population fitness score distribution between generations.", dest="pop_heatmap_fitness")
-
-
-   parser.add_option_group(group)
-
-   (options, args) = parser.parse_args()
-
-   if options.identify and (not options.errorbars_raw
-                        and not options.errorbars_fitness
-                        and not options.maxmin_raw
-                        and not options.maxmin_fitness
-                        and not options.diff_raw
-                        and not options.all_graphs
-                        and not options.compare_raw
-                        and not options.pop_heatmap_raw
-                        and not options.pop_heatmap_fitness
-                        and not options.compare_fitness):
-      parser.error("You must choose one graph type !")
-
-   if (not options.identify) or (not options.dbfile):
-      parser.print_help()
-      exit()
-
-   print "Loading modules...."
-
-   import os.path
-   if not os.path.exists(options.dbfile):
-      print "Database file '%s' not found !" % (options.dbfile, )
-      exit()
-
-   import pylab
-   from matplotlib.font_manager import FontProperties
-   import matplotlib.cm
-   import sqlite3
-   import math
-   import os
-
-   print "Loading database and creating graph..."
-
-   identify_list = options.identify.split(",")
-   identify_list = map(str.strip, identify_list)
-
-   pop = None
-
-   if options.pop_heatmap_raw or options.pop_heatmap_fitness:
-      conn = sqlite3.connect(options.dbfile)
-      conn.row_factory = sqlite3.Row
-      c = conn.cursor()
-
-      if options.genrange:
-         genrange = options.genrange.split(":")
-         ret = c.execute("select distinct generation from population where identify = ? and generation between ? and ?", (options.identify, genrange[0], genrange[1]))
-      else:
-         ret = c.execute("select distinct generation from population where identify = ?", (options.identify,))
-
-      generations = ret.fetchall()
-      if len(generations) <= 0:
-         print "No generation data found for the identify '%s' !" % (options.identify,)
-         exit()
-
-      pop = []
-      for gen in generations:
-         pop_tmp = []
-
-         if options.lindrange:
-            individual_range = options.lindrange.split(":")
-            ret = c.execute("""
-                         select *  from population
-                         where identify = ?
-                         and generation = ?
-                         and individual between ? and ?
-                         """, (options.identify, gen[0], individual_range[0], individual_range[1]))
-         else:
-            ret = c.execute("""
-                         select *  from population
-                         where identify = ?
-                         and generation = ?
-                         """, (options.identify, gen[0]))
-
-         ret_fetch = ret.fetchall()
-         for it in ret_fetch:
-            if options.pop_heatmap_raw:
-               pop_tmp.append(it["raw"])
-            else:
-               pop_tmp.append(it["fitness"])
          pop.append(pop_tmp)
 
       ret.close()
@@ -1212,8 +604,4 @@
       
    if options.pop_heatmap_fitness:
       if options.outfile: graph_pop_heatmap_fitness(pop, options.minimize, options.colormap, options.outfile + "." + options.extension)
-      else: graph_pop_heatmap_fitness(pop, options.minimize, options.colormap)
-      
-
-
->>>>>>> b18edee4
+      else: graph_pop_heatmap_fitness(pop, options.minimize, options.colormap)